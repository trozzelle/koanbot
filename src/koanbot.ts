--- conflicted
+++ resolved
@@ -1,15 +1,14 @@
 #!/usr/bin/env node
 
-import bsky from "@atproto/api";
-import oai from "openai";
+//@ts-ignore
+import bsky, {BskyAgent} from "@atproto/api";
+import {Record} from "@atproto/api/dist/client/types/app/bsky/feed/post";
+import {Configuration, OpenAIApi} from "openai";
 import * as dotenv from "dotenv";
 import process from "node:process";
 import pino from "pino";
-<<<<<<< HEAD
-=======
 // @ts-ignore
 const { BskyAgent, RichText } = bsky
->>>>>>> b12227a3
 
 // Read environment variables, in .env or set elsewhere
 dotenv.config();
@@ -17,15 +16,34 @@
 // Using pino for logging
 const logger = pino();
 
+type Mention = {
+  uri: string;
+  cid: string;
+  record: any;
+  reason: string;
+  isRead: boolean;
+};
+
+type PostMeta = {
+  parent: {
+    uri: string
+    cid: string
+  }
+  root: {
+    uri: string
+    cid: string
+  }
+}
+
 /**
  * Authenticates with the Bluesky API
  *
  * Returns authenticated agent object
  *
- * @returns {Promise<bsky.BskyAgent>}
- */
-async function authenticateBsky() {
-  const agent = new bsky.BskyAgent({
+ * @returns {Promise<BskyAgent>}
+ */
+async function authenticateBsky(): Promise<BskyAgent> {
+  const agent = new BskyAgent({
     service: "https://bsky.social",
   });
   await agent.login({
@@ -43,29 +61,29 @@
  *
  * @returns {Promise<OpenAIApi>}
  */
-async function authenticateOpenAI() {
-  const configuration = new oai.Configuration({
+async function authenticateOpenAI(): Promise<OpenAIApi> {
+  const configuration = new Configuration({
     organization: process.env.OPENAI_ORG,
     apiKey: process.env.OPENAI_API_KEY,
   });
 
-  return new oai.OpenAIApi(configuration);
+  return new OpenAIApi(configuration)
 }
 
 /***
  * Gets unread mentions from Bluesky
  *
- * @param agent
+ * @param {BskyAgent} agent
  * @returns {Promise<unknown[]>}
  */
-async function getUnreadMentions(agent) {
+async function getUnreadMentions(agent: BskyAgent): Promise<Mention[]> {
   const response_notifs = await agent.listNotifications();
   const notifs = response_notifs.data.notifications;
 
   // Clears all existing notifications
   await agent.updateSeenNotifications();
 
-  return notifs.filter((notif) => {
+  return notifs.filter((notif: any) => {
     return notif.reason === "mention" && notif.isRead === false;
   });
 }
@@ -73,25 +91,25 @@
 /**
  * Generates prompt from the given record
  *
- * @param record
- * @returns {string}
- */
-function generatePrompt(record) {
+ * @param {any} record - The record containing the post text
+ * @returns {string} - The generated prompt
+ */
+function generatePrompt(record: Record): string {
   const post_text = record.text;
   const mentions_removed = post_text.replace(/@\w+\.\w+/g, "");
 
   return `As a wise zen master, carefully craft a zen koan based on the following text, using no more than 275 characters. Stay on topic and avoid generating any off-topic or inappropriate content:\n\n"${mentions_removed}"`;
 }
 
-/***
+/**
  * Calls OpenAI API and generates a completion from the prompt.
  *
- * @param openai
- * @param prompt
- * @param maxLength
- * @returns {Promise<string>}
- */
-async function generateCompletion(openai, prompt, maxLength = 300) {
+ * @param {OpenAIApi} openai - The authenticated OpenAIApi object
+ * @param {string} prompt - The prompt to be used for generating completion
+ * @param {number} [maxLength=300] - The maximum length of the generated completion
+ * @returns {Promise<string | undefined>} - The generated completion
+ */
+async function generateCompletion(openai: OpenAIApi, prompt: string, maxLength = 300): Promise<string | undefined> {
   // OpenAI sometimes returns completions that are too long. We test each
   // completion and only return ones that are below the max character
   // count for posting.
@@ -106,8 +124,8 @@
     // If completion exists, take the first choice (there should be only one)
     // and make sure it's within the character count before returning it
     if (completion.data.choices && completion.data.choices.length > 0) {
-      const response = completion.data.choices[0].message.content.trim();
-      if (response.length <= maxLength) {
+      const response = completion.data.choices[0]?.message?.content.trim() ?? null;
+      if (response && (response.length <= maxLength)) {
         tooLong = false;
         return response;
       }
@@ -117,7 +135,7 @@
   }
 }
 
-export async function koanbot() {
+export async function koanbot(): Promise<void> {
   logger.info("Starting koanbot run...");
 
   // Authenticate with APIs and retrieve unread mentions
@@ -138,11 +156,7 @@
       logger.info(`Responding to ${notif.uri}`);
 
       let prompt = "";
-      let root = {};
-
-<<<<<<< HEAD
-      // This is redundant and should be refactored
-=======
+
       const postMeta: PostMeta =
           'reply' in notif.record
               ? {
@@ -165,29 +179,16 @@
                   cid: notif.cid,
                 },
               }
->>>>>>> b12227a3
-
-      // If reply to existing thread, we need to grab
-      // the URI and CID of the root post in the thread
+
       if ("reply" in notif.record) {
-        const post_uri = notif.record.reply.parent.uri;
-        const post_thread = await agent.getPostThread({
+        const post_uri: string = notif.record.reply.parent.uri;
+        const post_thread: any = await agent.getPostThread({
           uri: post_uri,
           depth: 1,
         });
-        root = notif.record.reply.root;
+
         prompt = generatePrompt(post_thread.data.thread.post.record);
-
-        logger.info(prompt);
       } else {
-        // Else, if this is a top-level post, do the same but
-        // set root URI and CID to post URI and CID
-
-        root = {
-          uri: notif.uri,
-          cid: notif.cid,
-        };
-
         prompt = generatePrompt(notif.record);
       }
 
@@ -213,24 +214,10 @@
         await rt.detectFacets(agent)
 
         await agent.post({
-<<<<<<< HEAD
-          text: koan,
-          reply: {
-            parent: {
-              uri: notif.uri,
-              cid: notif.cid,
-            },
-            root: {
-              uri: root.uri,
-              cid: root.cid,
-            },
-          },
-=======
           text: rt.text,
           facets: rt.facets,
           reply: postMeta,
           $type: 'app.bsky.feed.post',
->>>>>>> b12227a3
         });
         logger.info("Response posted. Koan returned.");
       } else {
@@ -238,7 +225,6 @@
           `WARNING: No koan returned for ${notif.uri}. koan = ${koan}`
         );
       }
-
       return;
     })
   );
@@ -246,6 +232,15 @@
   logger.info("Completed koanbot run. Goodbye.");
 }
 
-koanbot();
+/**
+ * Main function to run koanbot
+ */
+async function main(): Promise<void> {
+  try {
+    await koanbot();
+  } catch (error) {
+    logger.error("An error occurred:", error);
+  }
+}
 
 main();